--- conflicted
+++ resolved
@@ -97,18 +97,15 @@
 }
 
 .navbar a {
-<<<<<<< HEAD
-    color: white;
-    text-decoration: none;
-    padding: 0.5rem 1rem;
-    border-radius: 4px;
-=======
   color: white;
   text-decoration: none;
   padding: 0.5rem 1rem;
   border-radius: 4px;
   transition: background-color 0.2s ease;
->>>>>>> 3e525514
+    color: white;
+    text-decoration: none;
+    padding: 0.5rem 1rem;
+    border-radius: 4px;
 }
 
 .navbar a:hover {
@@ -167,43 +164,6 @@
 
 .action-button:hover {
     background: var(--secondary-blue);
-}
-
-.home-button {
-  display: flex;
-  align-items: center;
-  justify-content: center;
-  padding: 0.5rem !important;
-  background-color: rgba(255, 255, 255, 0.1);
-}
-
-.home-button svg {
-  width: 24px;
-  height: 24px;
-  stroke: white;
-}
-
-.theme-toggle {
-  background: none;
-  border: none;
-  color: white;
-  cursor: pointer;
-  padding: 0.5rem;
-  border-radius: 4px;
-  display: flex;
-  align-items: center;
-  justify-content: center;
-  background-color: rgba(255, 255, 255, 0.1);
-}
-
-.theme-toggle:hover {
-  background-color: rgba(255, 255, 255, 0.2);
-}
-
-.theme-toggle svg {
-  width: 24px;
-  height: 24px;
-  stroke: white;
 }
 
 /* Container Styles */
@@ -925,7 +885,6 @@
     border-bottom-color: var(--footer-text);
 }
 
-<<<<<<< HEAD
 .auth-container h1 {
     text-align: center;
     margin-bottom: 2rem;
@@ -1029,11 +988,4 @@
 
 .btn-warning:hover {
     background-color: #ffca2c;
-=======
-.page-title {
-  color: var(--heading-color);
-  font-size: 2rem;
-  margin-bottom: 2rem;
-  font-weight: 600;
->>>>>>> 3e525514
 }