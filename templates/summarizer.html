--- conflicted
+++ resolved
@@ -611,11 +611,9 @@
 
     async function viewPage(documentId, pageNumber) {
         try {
-<<<<<<< HEAD
             const patientId = {% if current_user.role == 'medecin' %}localStorage.getItem('selectedPatientId'){% else %}null{% endif %};
             const url = `/api/documents/${documentId}/pages/${pageNumber}/image` + (patientId ? `?patient_id=${patientId}` : '');
-            const content = `<img src="${url}" class="img-fluid" alt="Page ${pageNumber}">`;
-=======
+            
             // First verify the image URL is accessible
             const response = await fetch(`/api/documents/${documentId}/pages/${pageNumber}/image`);
             if (!response.ok) {
@@ -629,7 +627,6 @@
                          alt="Page ${pageNumber}"
                          style="max-width: 100%; height: auto;">
                 </div>`;
->>>>>>> 1761fa0c
             createModal(`Page ${pageNumber}`, content);
         } catch (error) {
             console.error('Error viewing page:', error);
