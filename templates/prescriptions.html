{% extends "base.html" %}

<<<<<<< HEAD
{% block title %}TEAM10X - Prescriptions{% endblock %}
=======
{% block title %}MedicalXtractor - Prescription Manager{% endblock %}
>>>>>>> 1761fa0c

{% block nav_title %}Prescriptions{% endblock %}

{% block page_navigation %}
<a href="{{ url_for('documents') }}{% if current_user.role == 'medecin' %}?patient_id={{ request.args.get('patient_id') }}{% endif %}" id="documents-nav-link">
    <i class="fas fa-file-medical"></i>
    Documents
</a>
<a href="{{ url_for('prescriptions') }}{% if current_user.role == 'medecin' %}?patient_id={{ request.args.get('patient_id') }}{% endif %}" class="active" id="prescriptions-nav-link">
    <i class="fas fa-prescription"></i>
    Prescriptions
</a>
<a href="{{ url_for('summarizer') }}{% if current_user.role == 'medecin' %}?patient_id={{ request.args.get('patient_id') }}{% endif %}" id="summarizer-nav-link">
    <i class="fas fa-book-medical"></i>
    Summarizer
</a>

<script>
    // Update navigation links with patient_id from localStorage if we're a doctor
    {% if current_user.role == 'medecin' %}
    document.addEventListener('DOMContentLoaded', function() {
        const links = ['documents-nav-link', 'prescriptions-nav-link', 'summarizer-nav-link'];
        const patientId = localStorage.getItem('selectedPatientId');
        if (patientId) {
            links.forEach(linkId => {
                const link = document.getElementById(linkId);
                const url = new URL(link.href);
                url.searchParams.delete('patient_id');
                url.searchParams.set('patient_id', patientId);
                link.href = url.toString();
            });
        }
    });
    {% endif %}
</script>
{% endblock %}

{% block extra_css %}
<style>
.modal-overlay {
    position: fixed;
    top: 0;
    left: 0;
    width: 100%;
    height: 100%;
    background: rgba(0, 0, 0, 0.5);
    display: none;
    justify-content: center;
    align-items: center;
    z-index: 1050;
}

.modal {
    position: relative;
    background: white;
    width: 90%;
    max-width: 800px;
    border-radius: 8px;
    box-shadow: 0 2px 10px rgba(0, 0, 0, 0.1);
    margin: 20px;
}

.modal-header {
    padding: 1rem;
    border-bottom: 1px solid #dee2e6;
    display: flex;
    justify-content: space-between;
    align-items: center;
}

.modal-header h5 {
    margin: 0;
    font-size: 1.25rem;
}

.modal-close {
    background: none;
    border: none;
    font-size: 1.5rem;
    cursor: pointer;
    padding: 0;
    color: #666;
}

.modal-body {
    padding: 1rem;
    max-height: 70vh;
    overflow-y: auto;
}

.modal-close:hover {
    color: #000;
}
</style>
{% endblock %}

{% block content %}
<h1 class="page-title">Prescription Manager</h1>

<!-- Add Document button above the Analyzed Documents card -->
<div style="margin-bottom: 15px;">
    <button class="btn btn-success" style="margin-right: 10px;" onclick="openModal()">
        Add Document
    </button>
</div>

<!-- Analyzed Documents List -->
<div class="card">
    <div class="card-header">
        <div class="d-flex justify-content-between align-items-center">
            <div>
                <h2>Analyzed Documents</h2>
                <p>Documents with extracted prescriptions</p>
            </div>
            <button class="btn btn-primary" onclick="viewAllPrescriptions()">
                View All Prescriptions
            </button>
        </div>
    </div>
    <div class="card-body">
        <div class="table-responsive">
            <table class="table" id="analyzedDocumentsTable">
                <thead>
                    <tr>
                        <th>Document Name</th>
                        <th>Upload Date</th>
                        <th>Pages</th>
                        <th>Prescriptions</th>
                        <th></th>
                    </tr>
                </thead>
                <tbody id="analyzedDocumentsTableBody">
                    <!-- Analyzed documents will be loaded here -->
                </tbody>
            </table>
        </div>
    </div>
</div>

<!-- Create your modal for Medical Documents -->
<div id="medicalDocumentsModal" class="modal-overlay">
    <div class="modal">
        <div class="modal-header">
            <h5>Medical Documents</h5>
            <button type="button" class="modal-close" onclick="closeModal()">&times;</button>
        </div>
        <div class="modal-body">
            <div class="table-responsive">
                <table class="table" id="unanalyzedDocumentsTable">
                    <thead>
                        <tr>
                            <th>Document Name</th>
                            <th>Upload Date</th>
                            <th>Pages</th>
                            <th></th>
                        </tr>
                    </thead>
                    <tbody id="unanalyzedDocumentsTableBody">
                        <!-- Unanalyzed documents will be loaded here -->
                    </tbody>
                </table>
            </div>
        </div>
    </div>
</div>

<!-- Prescriptions View -->
<div class="card">
    <div class="card-header">
        <h2>Prescriptions</h2>
    </div>
    <div class="card-body">
        <div class="filter-row">
            <div class="row">
                <div class="col-6">
                    <div class="button-group">
                        <button type="button" class="btn btn-filter active" data-filter="all">All</button>
                        <button type="button" class="btn btn-filter" data-filter="3weeks">3 Weeks</button>
                        <button type="button" class="btn btn-filter" data-filter="3months">3 Months</button>
                        <button type="button" class="btn btn-filter" data-filter="6months">6 Months</button>
                        <button type="button" class="btn btn-filter" data-filter="1year">1 Year</button>
                    </div>
                </div>
                <div class="col-6 d-flex align-items-center justify-content-end">
                    <button type="button" class="btn btn-secondary mr-2" 
                            id="toggleTableViewBtn">Table View</button>
                    <button type="button" class="btn btn-secondary mr-3" 
                            id="toggleTimelineViewBtn">Timeline View</button>
                    <input type="text" class="search-box" placeholder="Search medications...">
                </div>
            </div>
        </div>
        <div class="loader" id="loader"></div>
        <!-- Table container (default) -->
        <div class="table-responsive" id="tableView"> 
            <table class="table" id="prescriptionsTable">
                <thead>
                    <tr>
                        <th data-sort="name">Medication Name <i class="fas fa-sort"></i></th>
                        <th data-sort="dosage">Dosage <i class="fas fa-sort"></i></th>
                        <th data-sort="frequency">Frequency <i class="fas fa-sort"></i></th>
                        <th data-sort="startDate">Start Date <i class="fas fa-sort"></i></th>
                        <th>Duration</th>
                        <th data-sort="duration">Presumed Duration <i class="fas fa-sort"></i></th>
                        <th data-sort="endDate">Presumed End Date <i class="fas fa-sort"></i></th>
                        <th>Instructions</th>
                        <th>Source Document</th>
                        <th data-sort="page">Page <i class="fas fa-sort"></i></th>
                        <th></th>
                    </tr>
                </thead>
                <tbody id="prescriptionsTableBody">
                    <!-- Prescriptions will be loaded here -->
                </tbody>
            </table>
        </div>

        <!-- Timeline container (initially hidden) -->
        <div id="timelineView" style="display: none;">
            <div class="timeline-wrapper" style="display: flex; margin-top: 20px;">
                <!-- Labels column -->
                <div class="timeline-labels" style="flex: 0 0 200px; min-width: 200px; display: flex; flex-direction: column;">
                    <!-- Prescription names will be placed here -->
                </div>
                
                <!-- Timeline content -->
                <div class="timeline-content" style="flex: 1; overflow-x: auto; position: relative; display: flex; flex-direction: column;">
                    <!-- Years grid -->
                    <div id="linesContainer" style="height: 40px; border-bottom: 1px solid #ccc; position: relative;">
                    </div>
                    <!-- Timeline bars -->
                    <div id="timelineContainer" style="position: relative; flex: 1; display: flex; flex-direction: column;">
                    </div>
                </div>
            </div>
        </div>
    </div>
</div>
{% endblock %}

{% block scripts %}
<script>
    let prescriptionsData = [];
    let currentSort = { column: null, direction: 'asc' };
    let currentFilter = 'all';
    let currentDocumentId = null;
    
    // Load documents when page loads
    document.addEventListener('DOMContentLoaded', async () => {
        await loadDocuments();
        await viewAllPrescriptions(); // Show all prescriptions by default
    });

    function createModal(title, content) {
        const modalOverlay = document.createElement('div');
        modalOverlay.className = 'modal-overlay';
        modalOverlay.style.display = 'flex';  // Set display to flex immediately
        modalOverlay.innerHTML = `
            <div class="modal">
                <div class="modal-header">
                    <h5>${title}</h5>
                    <button type="button" class="modal-close">&times;</button>
                </div>
                <div class="modal-body">
                    ${content}
                </div>
            </div>
        `;
        
        document.body.appendChild(modalOverlay);
        
        const closeBtn = modalOverlay.querySelector('.modal-close');
        closeBtn.onclick = () => {
            modalOverlay.style.display = 'none';
            document.body.removeChild(modalOverlay);
        };
        
        modalOverlay.onclick = (e) => {
            if (e.target === modalOverlay) {
                modalOverlay.style.display = 'none';
                document.body.removeChild(modalOverlay);
            }
        };
    }

    function loadDocuments() {
        // Get patient_id from localStorage if we're a doctor
        const patientId = {% if current_user.role == 'medecin' %}localStorage.getItem('selectedPatientId'){% else %}null{% endif %};
        
        // Construct the URL with patient_id if needed
        const url = '/api/documents' + (patientId ? `?patient_id=${patientId}` : '');
        
        fetch(url)
            .then(response => response.json())
            .then(documents => {
                const unanalyzedTableBody = document.getElementById('unanalyzedDocumentsTableBody');
                const analyzedTableBody = document.getElementById('analyzedDocumentsTableBody');
                
                if (documents.length === 0) {
                    unanalyzedTableBody.innerHTML = '<tr><td colspan="4">No documents uploaded yet.</td></tr>';
                    analyzedTableBody.innerHTML = '<tr><td colspan="5">No analyzed documents available.</td></tr>';
                    return;
                }

                // Clear existing content
                unanalyzedTableBody.innerHTML = '';
                analyzedTableBody.innerHTML = '';

                // Process each document
                documents.forEach(doc => {
                    checkPrescriptionStatus(doc);
                });
            })
            .catch(error => {
                console.error('Error loading documents:', error);
                document.getElementById('unanalyzedDocumentsTableBody').innerHTML = 
                    '<tr><td colspan="4" style="color: red">Error loading documents.</td></tr>';
                document.getElementById('analyzedDocumentsTableBody').innerHTML = 
                    '<tr><td colspan="5" style="color: red">Error loading documents.</td></tr>';
            });
    }

    async function checkPrescriptionStatus(doc) {
        try {
            const patientId = {% if current_user.role == 'medecin' %}localStorage.getItem('selectedPatientId'){% else %}null{% endif %};
            const url = `/api/analyze-prescription/${doc.id}` + (patientId ? `?patient_id=${patientId}` : '');
            
            const response = await fetch(url, {
                method: 'GET'
            });
            const data = await response.json();
            const uploadDate = new Date(doc.upload_date).toLocaleString();
            
            if (response.ok && data.medications) {
                // Document has been analyzed
                const analyzedTableBody = document.getElementById('analyzedDocumentsTableBody');
                const row = `
                    <tr>
                        <td>${doc.filename}</td>
                        <td>${uploadDate}</td>
                        <td>${doc.total_pages}</td>
                        <td>${data.medications.length} prescriptions</td>
                        <td>
                        <div style="display: flex; gap: 8px; align-items: center; justify-content: center;">
                            <button class="btn btn-primary" onclick="viewPrescriptions(${doc.id})">
                                View Prescriptions
                            </button>
                            <button class="btn btn-refresh" onclick="refreshPrescriptions(${doc.id})">
                                <i class="fas fa-sync-alt"></i> Refresh
                            </button>
                            <button class="btn btn-danger" onclick="deleteAnalysis(${doc.id})">
                                <i class="fas fa-trash"></i> Delete Analysis
                            </button>
                            </div>
                        </td>
                    </tr>
                `;
                analyzedTableBody.innerHTML += row;
            } else {
                // Document has not been analyzed
                const unanalyzedTableBody = document.getElementById('unanalyzedDocumentsTableBody');
                const row = `
                    <tr>
                        <td>${doc.filename}</td>
                        <td>${uploadDate}</td>
                        <td>${doc.total_pages}</td>
                        <td>
                            <button class="btn btn-success" onclick="generatePrescriptions(${doc.id})">
                                Extract Prescriptions
                            </button>
                        </td>
                    </tr>
                `;
                unanalyzedTableBody.innerHTML += row;
            }
        } catch (error) {
            console.error('Error checking prescription status:', error);
        }
    }

    async function generatePrescriptions(docId) {
        const loader = document.getElementById('loader');
        closeModal();
        loader.style.display = 'block';
        
        try {
            const patientId = {% if current_user.role == 'medecin' %}localStorage.getItem('selectedPatientId'){% else %}null{% endif %};
            const url = `/api/analyze-prescription/${docId}` + (patientId ? `?patient_id=${patientId}` : '');
            
            const response = await fetch(url, {
                method: 'POST'
            });
            const data = await response.json();
            
            if (data.error) {
                throw new Error(data.error);
            }

            // Close the modal
            

            // Reload the documents to update the tables
            await loadDocuments();
            
            // Get document info and update prescriptions table
            await viewPrescriptions(docId);
            
        } catch (error) {
            console.error('Error generating prescriptions:', error);
            alert(`Error generating prescriptions: ${error.message}`);
        } finally {
            loader.style.display = 'none';
        }
    }

    async function viewAllPrescriptions() {
        const loader = document.getElementById('loader');
        loader.style.display = 'block';
        
        try {
            // Get all documents
            const patientId = {% if current_user.role == 'medecin' %}localStorage.getItem('selectedPatientId'){% else %}null{% endif %};
            const url = '/api/documents' + (patientId ? `?patient_id=${patientId}` : '');
            const documentsResponse = await fetch(url);
            const documents = await documentsResponse.json();
            
            // Clear existing prescriptions
            prescriptionsData = [];
            currentDocumentId = null;
            
            // Fetch prescriptions for each document
            for (const doc of documents) {
                try {
<<<<<<< HEAD
                    const prescriptionUrl = `/api/analyze-prescription/${doc.id}` + (patientId ? `?patient_id=${patientId}` : '');
                    const response = await fetch(prescriptionUrl, {
                        method: 'POST'
                    });
=======
                    const response = await fetch(`/api/analyze-prescription/${doc.id}`);
>>>>>>> 1761fa0c
                    const data = await response.json();
                    
                    if (!data.error && data.medications) {
                        // Add document info to medications
                        data.medications.forEach(med => {
                            med.documentId = doc.id;
                            med.documentName = doc.filename;
                        });
                        
                        // Add to combined prescriptions data
                        prescriptionsData.push(...data.medications);
                    }
                } catch (error) {
                    console.error(`Error fetching prescriptions for document ${doc.id}:`, error);
                }
            }
            
            updateTable();
            
        } catch (error) {
            console.error('Error viewing all prescriptions:', error);
            alert(`Error viewing all prescriptions: ${error.message}`);
        } finally {
            loader.style.display = 'none';
        }
    }

    async function viewPrescriptions(docId) {
        const loader = document.getElementById('loader');
        loader.style.display = 'block';
        
        try {
            const patientId = {% if current_user.role == 'medecin' %}localStorage.getItem('selectedPatientId'){% else %}null{% endif %};
            const url = `/api/analyze-prescription/${docId}` + (patientId ? `?patient_id=${patientId}` : '');
            
            const response = await fetch(url, {
                method: 'POST'
            });
            const data = await response.json();
            
            if (data.error) {
                throw new Error(data.error);
            }

            // Get document info for source reference
            const docUrl = `/api/documents/${docId}` + (patientId ? `?patient_id=${patientId}` : '');
            const docResponse = await fetch(docUrl);
            const docData = await docResponse.json();
            
            // Add document info to each medication
            data.medications.forEach(med => {
                med.documentId = docId;
                med.documentName = docData.filename;
            });

            // Replace existing prescriptions data with only this document's prescriptions
            prescriptionsData = data.medications;
            updateTable();
            
        } catch (error) {
            console.error('Error viewing prescriptions:', error);
            alert(`Error viewing prescriptions: ${error.message}`);
        } finally {
            loader.style.display = 'none';
        }
    }

    async function refreshPrescriptions(docId) {
        const loader = document.getElementById('loader');
        loader.style.display = 'block';
        
        try {
            const patientId = {% if current_user.role == 'medecin' %}localStorage.getItem('selectedPatientId'){% else %}null{% endif %};
            const url = `/api/analyze-prescription/${docId}` + (patientId ? `?patient_id=${patientId}` : '');
            
            // First delete existing analysis
            await fetch(url, {
                method: 'DELETE'
            });
            
            // Clear the current prescriptions view
            prescriptionsData = [];
            updateTable();
            
            // Generate new analysis
            await generatePrescriptions(docId);
            
        } catch (error) {
            console.error('Error refreshing prescriptions:', error);
            alert(`Error refreshing prescriptions: ${error.message}`);
        } finally {
            loader.style.display = 'none';
        }
    }

    async function deleteAnalysis(docId) {
        if (!confirm('Are you sure you want to delete this prescription analysis? This action cannot be undone.')) {
            return;
        }

        const loader = document.getElementById('loader');
        loader.style.display = 'block';
        
        try {
            const patientId = {% if current_user.role == 'medecin' %}localStorage.getItem('selectedPatientId'){% else %}null{% endif %};
            const url = `/api/analyze-prescription/${docId}` + (patientId ? `?patient_id=${patientId}` : '');
            
            // Delete the analysis
            const response = await fetch(url, {
                method: 'DELETE'
            });
            
            if (!response.ok) {
                throw new Error('Failed to delete analysis');
            }

            // Clear the prescriptions table if we're currently viewing this document's prescriptions
            if (currentDocumentId === docId) {
                prescriptionsData = [];
                updateTable();
            }

            // Reload the documents to update the tables
            loadDocuments();
            
        } catch (error) {
            console.error('Error deleting analysis:', error);
            alert(`Error deleting analysis: ${error.message}`);
        } finally {
            loader.style.display = 'none';
        }
    }

    function isWithinTimeFrame(startDate, timeFrame) {
        if (!startDate) return false;
        
        const date = new Date(startDate);
        const now = new Date();
        const timeDiff = now - date;
        const daysDiff = timeDiff / (1000 * 60 * 60 * 24);
        
        switch(timeFrame) {
            case '3weeks':
                return daysDiff <= 21;
            case '3months':
                return daysDiff <= 90;
            case '6months':
                return daysDiff <= 180;
            case '1year':
                return daysDiff <= 365;
            case 'all':
                return true;
            default:
                return true;
        }
    }

    function isActivePrescription(endDate) {
        if (!endDate || endDate === 'Not specified') return false;
        const today = new Date();
        const prescriptionEndDate = new Date(endDate);
        return prescriptionEndDate > today;
    }

    function updateTable() {
        const tableBody = document.getElementById('prescriptionsTableBody');
        let filteredData = [...prescriptionsData];
        
        // Apply current filter
        if (currentFilter !== 'all') {
            filteredData = filteredData.filter(med => isWithinTimeFrame(med.start_date, currentFilter));
        }
        
        // Apply search filter
        const searchTerm = document.querySelector('.search-box').value.toLowerCase();
        if (searchTerm) {
            filteredData = filteredData.filter(med => 
                med.name.toLowerCase().includes(searchTerm) ||
                med.dosage?.toLowerCase().includes(searchTerm) ||
                med.frequency?.toLowerCase().includes(searchTerm) ||
                med.instructions?.toLowerCase().includes(searchTerm) ||
                med.documentName.toLowerCase().includes(searchTerm)
            );
        }
        
        // Apply sorting
        if (currentSort.column) {
            filteredData.sort((a, b) => {
                let aVal = a[currentSort.column === 'startDate' ? 'start_date' : 
                           currentSort.column === 'endDate' ? 'end_date' :
                           currentSort.column === 'page' ? 'page_number' :
                           currentSort.column] || '';
                let bVal = b[currentSort.column === 'startDate' ? 'start_date' : 
                           currentSort.column === 'endDate' ? 'end_date' :
                           currentSort.column === 'page' ? 'page_number' :
                           currentSort.column] || '';
                
                if (currentSort.column === 'startDate' || currentSort.column === 'endDate') {
                    // Handle cases where dates might be 'Not specified'
                    if (aVal === 'Not specified') return currentSort.direction === 'asc' ? 1 : -1;
                    if (bVal === 'Not specified') return currentSort.direction === 'asc' ? -1 : 1;
                    aVal = new Date(aVal);
                    bVal = new Date(bVal);
                }
                
                if (aVal < bVal) return currentSort.direction === 'asc' ? -1 : 1;
                if (aVal > bVal) return currentSort.direction === 'asc' ? 1 : -1;
                return 0;
            });
        }
        
        // Update table content
        tableBody.innerHTML = filteredData.map(med => {
            const isActive = isActivePrescription(med.end_date);
            const rowStyle = isActive ? 'background-color: #e0ffe0;' : '';
            
            return `
                <tr style="${rowStyle}">
                    <td>${med.name}</td>
                    <td>${med.dosage || 'Not specified'}</td>
                    <td>${med.frequency || 'Not specified'}</td>
                    <td>${med.start_date || 'Not specified'}</td>
                    <td>${med.duration || 'Not specified'}</td>
                    <td>${med.duration_raw || 'Not specified'}</td>
                    <td>${med.end_date || 'Not specified'}</td>
                    <td>${med.instructions || 'Not specified'}</td>
                    <td>${med.documentName}</td>
                    <td>${med.page_number || 'Not specified'}</td>
                    <td>
                        <button class="btn btn-sm btn-primary" onclick="viewPage(${med.documentId}, ${med.page_number})">
                            View Page
                        </button>
                    </td>
                </tr>
            `;
        }).join('');
    }

    async function viewPage(documentId, pageNumber) {
        try {
<<<<<<< HEAD
            const patientId = {% if current_user.role == 'medecin' %}localStorage.getItem('selectedPatientId'){% else %}null{% endif %};
            const url = `/api/documents/${documentId}/pages/${pageNumber}/image` + (patientId ? `?patient_id=${patientId}` : '');
            const content = `<img src="${url}" class="img-fluid" alt="Page ${pageNumber}">`;
=======
            // First verify the image URL is accessible
            const response = await fetch(`/api/documents/${documentId}/pages/${pageNumber}/image`);
            if (!response.ok) {
                throw new Error('Failed to load page image');
            }
            
            const content = `
                <div style="text-align: center;">
                    <img src="/api/documents/${documentId}/pages/${pageNumber}/image" 
                         class="img-fluid" 
                         alt="Page ${pageNumber}"
                         style="max-width: 100%; height: auto;">
                </div>`;
>>>>>>> 1761fa0c
            createModal(`Page ${pageNumber}`, content);
        } catch (error) {
            console.error('Error viewing page:', error);
            alert('Error loading page image: ' + error.message);
        }
    }

    // Add event listeners for sorting
    document.querySelectorAll('th[data-sort]').forEach(th => {
        th.addEventListener('click', () => {
            const column = th.dataset.sort;
            if (currentSort.column === column) {
                currentSort.direction = currentSort.direction === 'asc' ? 'desc' : 'asc';
            } else {
                currentSort.column = column;
                currentSort.direction = 'asc';
            }
            
            // Update sort icons
            document.querySelectorAll('th[data-sort] i').forEach(icon => {
                icon.className = 'fas fa-sort';
            });
            const icon = th.querySelector('i');
            icon.className = `fas fa-sort-${currentSort.direction === 'asc' ? 'up' : 'down'}`;
            
            updateTable();
        });
    });

    // Add event listeners for filters
    document.querySelectorAll('.btn-filter').forEach(btn => {
        btn.addEventListener('click', () => {
            document.querySelectorAll('.btn-filter').forEach(b => b.classList.remove('active'));
            btn.classList.add('active');
            currentFilter = btn.dataset.filter;
            updateTable();
        });
    });

    // Add event listener for search
    document.querySelector('.search-box').addEventListener('input', () => {
        updateTable();
    });

    function openModal() {
        const modal = document.getElementById('medicalDocumentsModal');
        modal.style.display = 'flex';  // Use flex instead of block
        
        // Prevent body scrolling when modal is open
        document.body.style.overflow = 'hidden';
    }

    function closeModal() {
        const modal = document.getElementById('medicalDocumentsModal');
        modal.style.display = 'none';
        
        // Restore body scrolling
        document.body.style.overflow = 'auto';
    }

    // Close modal when clicking outside
    document.getElementById('medicalDocumentsModal').addEventListener('click', function(e) {
        if (e.target === this) {
            closeModal();
        }
    });

    // Add timeline toggle logic
    const toggleTableViewBtn = document.getElementById('toggleTableViewBtn');
    const toggleTimelineViewBtn = document.getElementById('toggleTimelineViewBtn');
    const tableView = document.getElementById('tableView');
    const timelineView = document.getElementById('timelineView');

    toggleTableViewBtn.addEventListener('click', () => {
        tableView.style.display = 'block';
        timelineView.style.display = 'none';
        // Enable filter buttons
        document.querySelectorAll('.btn-filter').forEach(btn => {
            btn.disabled = false;
            btn.style.opacity = '1';
            btn.style.cursor = 'pointer';
        });
        updateTable();  // re-draw the table
    });

    toggleTimelineViewBtn.addEventListener('click', () => {
        tableView.style.display = 'none';
        timelineView.style.display = 'block';
        // Disable filter buttons and reset to 'all'
        document.querySelectorAll('.btn-filter').forEach(btn => {
            btn.disabled = true;
            btn.style.opacity = '0.5';
            btn.style.cursor = 'not-allowed';
            if (btn.dataset.filter === 'all') {
                btn.classList.add('active');
            } else {
                btn.classList.remove('active');
            }
        });
        currentFilter = 'all';
        updateTimeline(); // draw the timeline
    });

    function updateTimeline() {
        const container = document.getElementById('timelineContainer');
        const linesContainer = document.getElementById('linesContainer');
        const labelsContainer = document.querySelector('.timeline-labels');
        container.innerHTML = '';
        linesContainer.innerHTML = '';
        labelsContainer.innerHTML = '';

        // Add spacer in labels column to match years bar height
        const labelsSpacer = document.createElement('div');
        labelsSpacer.style.height = '40px';  // Match linesContainer height
        labelsSpacer.style.borderBottom = '1px solid #ccc';  // Match the border of linesContainer
        labelsContainer.appendChild(labelsSpacer);

        // Filter and sort data as in updateTable()
        let filteredData = [...prescriptionsData];
        if (currentFilter !== 'all') {
            filteredData = filteredData.filter(med => isWithinTimeFrame(med.start_date, currentFilter));
        }
        const searchTerm = document.querySelector('.search-box').value.toLowerCase();
        if (searchTerm) {
            filteredData = filteredData.filter(med => 
                med.name.toLowerCase().includes(searchTerm) ||
                med.dosage?.toLowerCase().includes(searchTerm) ||
                med.frequency?.toLowerCase().includes(searchTerm) ||
                med.instructions?.toLowerCase().includes(searchTerm) ||
                med.documentName.toLowerCase().includes(searchTerm)
            );
        }

        // Separate valid and invalid date prescriptions
        const getTime = (dateStr) => {
            return dateStr && dateStr !== 'Not specified' ? new Date(dateStr).getTime() : null;
        };

        const isValidDateRange = (med) => {
            const start = getTime(med.start_date);
            const end = getTime(med.end_date);
            return start && end && end >= start;
        };

        const validPrescriptions = filteredData.filter(isValidDateRange);
        const invalidPrescriptions = filteredData.filter(med => !isValidDateRange(med));

        // Sort valid prescriptions by start date (most recent first)
        validPrescriptions.sort((a, b) => {
            const aDate = new Date(a.start_date);
            const bDate = new Date(b.start_date);
            return bDate - aDate;  // Reversed order for most recent first
        });

        // Sort invalid prescriptions by start date if available (most recent first)
        invalidPrescriptions.sort((a, b) => {
            const aDate = getTime(a.start_date) || 0;
            const bDate = getTime(b.start_date) || 0;
            return bDate - aDate;  // Reversed order for most recent first
        });

        // Determine date range from valid prescriptions only
        let minDate = Infinity;
        let maxDate = -Infinity;
        
        validPrescriptions.forEach(med => {
            const start = getTime(med.start_date);
            const end = getTime(med.end_date);
            if (start && start < minDate) minDate = start;
            if (end && end > maxDate) maxDate = end;
        });

        if (minDate === Infinity || maxDate === -Infinity) {
            container.innerHTML = '<p>No valid start/end dates found to display timeline.</p>';
            return;
        }

        // Render yearly grid lines and labels
        const totalSpan = maxDate - minDate || 1;
        const minYear = new Date(minDate).getFullYear();
        const maxYear = new Date(maxDate).getFullYear();
        
        for (let year = minYear; year <= maxYear; year++) {
            const yearTimestamp = new Date(year, 0, 1).getTime();
            if (yearTimestamp < minDate) continue;
            if (yearTimestamp > maxDate) break;
            const fraction = (yearTimestamp - minDate) / totalSpan;
            
            // Vertical line
            const lineDiv = document.createElement('div');
            lineDiv.style.position = 'absolute';
            lineDiv.style.left = (fraction * 100) + '%';
            lineDiv.style.height = '100%';
            lineDiv.style.width = '1px';
            lineDiv.style.backgroundColor = '#ccc';
            linesContainer.appendChild(lineDiv);

            // Year label
            const labelDiv = document.createElement('div');
            labelDiv.innerHTML = year;
            labelDiv.style.position = 'absolute';
            labelDiv.style.left = (fraction * 100) + '%';
            labelDiv.style.transform = 'translateX(-50%)';
            labelDiv.style.fontWeight = 'bold';
            linesContainer.appendChild(labelDiv);
        }

        // Function to create a row (either with or without a bar)
        const createRow = (med, hasBar = true) => {
            const ROW_HEIGHT = '40px';  // Increased height for better visibility

            // Create label in labels column
            const labelDiv = document.createElement('div');
            labelDiv.textContent = `${med.name || 'Unknown'}`;
            labelDiv.title = `${med.name || 'Unknown'} (${med.start_date || '??'} - ${med.end_date || '??'})`;
            labelDiv.style.height = ROW_HEIGHT;
            labelDiv.style.lineHeight = ROW_HEIGHT;  // Center text vertically
            labelDiv.style.padding = '0 5px';  // Adjusted padding
            labelDiv.style.whiteSpace = 'nowrap';
            labelDiv.style.overflow = 'hidden';
            labelDiv.style.textOverflow = 'ellipsis';
            labelDiv.style.borderBottom = '1px solid #eee';
            labelDiv.style.display = 'flex';
            labelDiv.style.alignItems = 'center';  // Center text vertically
            if (!hasBar) {
                labelDiv.style.color = '#999';
                labelDiv.style.fontStyle = 'italic';
            }
            labelsContainer.appendChild(labelDiv);

            // Create timeline row
            const rowDiv = document.createElement('div');
            rowDiv.style.height = ROW_HEIGHT;
            rowDiv.style.position = 'relative';
            rowDiv.style.borderBottom = '1px solid #eee';
            rowDiv.style.flex = '0 0 auto';  // Prevent row from stretching

            if (hasBar) {
                const start = getTime(med.start_date);
                const end = getTime(med.end_date);
                const barDiv = document.createElement('div');
                const fractionStart = (start - minDate) / totalSpan;
                const fractionWidth = ((end - start) || 0) / totalSpan;
                barDiv.style.position = 'absolute';
                barDiv.style.left = (fractionStart * 100) + '%';
                barDiv.style.width = (fractionWidth * 100) + '%';
                barDiv.style.height = '24px';  // Slightly smaller than row height
                barDiv.style.top = '8px';  // Center bar vertically
                barDiv.style.background = '#007bff';
                barDiv.style.opacity = '0.5';
                barDiv.style.borderRadius = '4px';
                rowDiv.appendChild(barDiv);
            }

            container.appendChild(rowDiv);
        };

        // Render valid prescriptions
        validPrescriptions.forEach(med => createRow(med, true));

        // Render invalid prescriptions without separator
        if (invalidPrescriptions.length > 0) {
            invalidPrescriptions.forEach(med => createRow(med, false));
        }
    }
</script>
{% endblock %} <|MERGE_RESOLUTION|>--- conflicted
+++ resolved
@@ -1,10 +1,6 @@
 {% extends "base.html" %}
 
-<<<<<<< HEAD
-{% block title %}TEAM10X - Prescriptions{% endblock %}
-=======
 {% block title %}MedicalXtractor - Prescription Manager{% endblock %}
->>>>>>> 1761fa0c
 
 {% block nav_title %}Prescriptions{% endblock %}
 
@@ -438,14 +434,10 @@
             // Fetch prescriptions for each document
             for (const doc of documents) {
                 try {
-<<<<<<< HEAD
                     const prescriptionUrl = `/api/analyze-prescription/${doc.id}` + (patientId ? `?patient_id=${patientId}` : '');
                     const response = await fetch(prescriptionUrl, {
                         method: 'POST'
                     });
-=======
-                    const response = await fetch(`/api/analyze-prescription/${doc.id}`);
->>>>>>> 1761fa0c
                     const data = await response.json();
                     
                     if (!data.error && data.medications) {
@@ -686,25 +678,9 @@
 
     async function viewPage(documentId, pageNumber) {
         try {
-<<<<<<< HEAD
             const patientId = {% if current_user.role == 'medecin' %}localStorage.getItem('selectedPatientId'){% else %}null{% endif %};
             const url = `/api/documents/${documentId}/pages/${pageNumber}/image` + (patientId ? `?patient_id=${patientId}` : '');
             const content = `<img src="${url}" class="img-fluid" alt="Page ${pageNumber}">`;
-=======
-            // First verify the image URL is accessible
-            const response = await fetch(`/api/documents/${documentId}/pages/${pageNumber}/image`);
-            if (!response.ok) {
-                throw new Error('Failed to load page image');
-            }
-            
-            const content = `
-                <div style="text-align: center;">
-                    <img src="/api/documents/${documentId}/pages/${pageNumber}/image" 
-                         class="img-fluid" 
-                         alt="Page ${pageNumber}"
-                         style="max-width: 100%; height: auto;">
-                </div>`;
->>>>>>> 1761fa0c
             createModal(`Page ${pageNumber}`, content);
         } catch (error) {
             console.error('Error viewing page:', error);
