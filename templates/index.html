--- conflicted
+++ resolved
@@ -7,10 +7,9 @@
 {% block nav_links %}{% endblock %}
 
 {% block content %}
-<<<<<<< HEAD
-<div class="hero-section">
-    <h1>Bienvenue sur TEAM10X</h1>
-    <p>La plateforme de gestion médicale innovante</p>
+<div class="hero-section">   <h2>Welcome to MedicalXtractor</h2>
+    <p>Your comprehensive medical document management and assistance platform designed for healthcare professionals.</p>
+
     <div class="cta-buttons">
         <a href="{{ url_for('auth.login') }}" class="btn-primary">Se connecter</a>
         <a href="{{ url_for('auth.register') }}" class="btn-secondary">S'inscrire</a>
@@ -71,12 +70,6 @@
     color: white;
 }
 </style>
-=======
-<section class="hero">
-    <h2>Welcome to MedicalXtractor</h2>
-    <p>Your comprehensive medical document management and assistance platform designed for healthcare professionals.</p>
-</section>
->>>>>>> 1761fa0c
 
 <div class="features-grid">
     <a href="{{ url_for('documents') }}" class="feature-card">
